import numpy as np
import pyccl as ccl
import baccoemu
import warnings

class BaccoCalculator(object):
    """ This class implements a set of methods that can be
    used to compute the various components needed to estimate
    perturbation theory correlations. These calculations are
    currently based on FAST-PT
    (https://github.com/JoeMcEwen/FAST-PT).

    Args:
        a_arr (array_like): array of scale factors at which
            growth/bias will be evaluated.
    """
    def __init__(self, log10k_min=np.log10(0.008), log10k_max=np.log10(0.5), nk_per_decade=20,
                 log10k_sh_sh_min=np.log10(0.0001), log10k_sh_sh_max=np.log10(50), nk_sh_sh_per_decade=20,
                 a_arr=None, nonlinear_emu_path=None, nonlinear_emu_details=None):
        nk_total = int((log10k_max - log10k_min) * nk_per_decade)
        nk_sh_sh_total = int((log10k_sh_sh_max - log10k_sh_sh_min) * nk_sh_sh_per_decade)
        self.ks = np.logspace(log10k_min, log10k_max, nk_total)
<<<<<<< HEAD
        self.ks_sh_sh = np.logspace(log10k_sh_sh_min, log10k_sh_sh_max, nk_sh_sh_total)
=======
        # baccoemu only allows a's between 1 and 0.275.
        amin = 0.275
>>>>>>> 2bce35b8
        if a_arr is None:
            zmax = 1/amin - 1
            # Only 20 a's to match the a's in the other PT classes with
            # a < 0.275
            a_arr = 1./(1+np.linspace(0., zmax, 20)[::-1])
        if np.any(a_arr < amin):
            # This check is done by baccoemu but is not printed by Cobaya, so I
            # add the test here.
            raise ValueError("baccoemu only defined for scale factors between "
                             f"0 and {amin}")
        self.a_s = a_arr
        with warnings.catch_warnings():
            warnings.filterwarnings('ignore', category=UserWarning)
            self.lbias = baccoemu.Lbias_expansion(allow_extrapolate=False)
            self.mpk = baccoemu.Matter_powerspectrum(allow_extrapolate=False, 
                                                     nonlinear_emu_path=nonlinear_emu_path, 
                                                     nonlinear_emu_details=nonlinear_emu_details)

    def update_pk(self, cosmo, bcmpar={}):
        """ Update the internal PT arrays.

        Args:
            pk (array_like): linear power spectrum sampled at the
                internal `k` values used by this calculator.
        """
        h = cosmo['h']
        cospar = {
            'omega_cold': cosmo['Omega_c'] + cosmo['Omega_b'],
            'omega_baryon': cosmo['Omega_b'],
            'sigma8_cold': cosmo.sigma8(),
            'ns': cosmo['n_s'],
            'hubble': h,
            'neutrino_mass': np.sum(cosmo['m_nu']),
            'w0': cosmo['w0'],
            'wa': cosmo['wa']}
        k_for_bacco = self.ks/h
        self.mask_ks_for_bacco = np.squeeze(np.where(k_for_bacco <= 0.75))
        k_for_bacco = k_for_bacco[self.mask_ks_for_bacco]
        self.pk_temp = np.array([self.lbias.get_nonlinear_pnn(k=k_for_bacco,
                                                              allow_high_k_extrapolation=False, #this is bad, should be improved
                                                              expfactor=a,
                                                              **cospar)[1]/h**3 for a in self.a_s])
        baryonic_boost = len(bcmpar) > 0
        k_sh_sh_for_bacco = self.ks_sh_sh/h
        emu_type_for_setting_kmax = 'baryon' if baryonic_boost else 'nonlinear'
        self.mask_ks_sh_sh_for_bacco = np.squeeze(np.where(k_sh_sh_for_bacco <= self.mpk.emulator[emu_type_for_setting_kmax]['k'].max()))
        k_sh_sh_for_bacco = k_sh_sh_for_bacco[self.mask_ks_sh_sh_for_bacco]
        self.pk_temp_sh_sh = np.array([self.mpk.get_nonlinear_pk(baryonic_boost=baryonic_boost, 
                                                                 k=k_sh_sh_for_bacco, expfactor=a, 
                                                                 **{**cospar, **bcmpar})[1]/h**3 for a in self.a_s])
        self.pk2d_computed = {}

    def get_pk(self, kind, pnl=None, cosmo=None, sub_lowk=False, alt=None):
        # Clarification:
        # We are expanding the galaxy overdensity as:
        #   1+ d_g = 1 + b1 d + b2 d2^2/2 + bs s^2/2 + bk k^2 d
        # But Bacco assumes
        #   1+d_g = 1 + b1 d + b2 d2^2 + bs s^2 + bk k^2 d
        # The order of pk_Temp:
        #  11, 1d, 1d2, 1s2, 1k2, dd, dd2, ds2, dk2, d2d2, d2s2, d2k2, s2s2, s2k2, k2k2
        # This will return
        # mm -> <1*1> (from bacco)
        # md1 -> <1*d> (from bacco)
        # md2 -> <1*d^2/2>
        # ms2 -> <1*s^2/2>
        # mk2 -> <k2*k2> (with <d*d> as pnl)
        # d1d1 -> <d*d> (returns pnl)
        # d1d2 -> <d*d^2/2>
        # d1s2 -> <d*s^2/2>
        # d1k2 -> k^2 <d*d> (with <d*d> as pnl)
        # d2d2 -> <d^2/2*d^2/2>
        # d2s2 -> <d^2/2*s^2/2>
        # d2k2 -> k^2 <d*d^2/2>, not provided
        # s2s2 -> <s^2/2*s^2/2>
        # s2k2 -> k^2 <d*s^2/2>, not provided
        # k2k2 -> k^4 <d*d>, not provided
        # When not provided, this function just returns `alt`

        if kind in self.pk2d_computed:
            return self.pk2d_computed[kind]

        inds = {'mm': 0,
                'md1': 1,
                'md2': 2,
                'ms2': 3,
                'mk2': 4,
                'd1d1': 5,
                'd1d2': 6,
                'd1s2': 7,
                'd1k2': 8,
                'd2d2': 9,
                'd2s2': 10,
                'd2k2': 11,
                's2s2': 12,
                's2k2': 13,
                'k2k2': 14}
        pfac = {'mm': 1.0,
                'md1': 1.0,
                'md2': 0.5,
                'ms2': 0.5,
                'mk2': 1.0,
                'd1d1': 1.0,
                'd1d2': 0.5,
                'd1s2': 0.5,
                'd1k2': 1.0,
                'd2d2': 0.25,
                'd2s2': 0.25,
                'd2k2': 0.5,
                's2s2': 0.25,
                's2k2': 0.5,
                'k2k2': 1.0}

        if kind != 'mm_sh_sh':
            pk = pfac[kind]*self.pk_temp[:, inds[kind], :]
            if kind in ['mm']:
                pk = np.log(pk)
            pk2d = ccl.Pk2D(a_arr=self.a_s, lk_arr=np.log(self.ks[self.mask_ks_for_bacco]),
                            pk_arr=pk, is_logp=kind in ['mm'])
            self.pk2d_computed[kind] = pk2d
        else:
            pk = np.log(self.pk_temp_sh_sh)
            pk2d = ccl.Pk2D(a_arr=self.a_s, lk_arr=np.log(self.ks_sh_sh[self.mask_ks_sh_sh_for_bacco]),
                            pk_arr=pk, is_logp=True)
            self.pk2d_computed[kind] = pk2d
        return pk2d<|MERGE_RESOLUTION|>--- conflicted
+++ resolved
@@ -20,29 +20,30 @@
         nk_total = int((log10k_max - log10k_min) * nk_per_decade)
         nk_sh_sh_total = int((log10k_sh_sh_max - log10k_sh_sh_min) * nk_sh_sh_per_decade)
         self.ks = np.logspace(log10k_min, log10k_max, nk_total)
-<<<<<<< HEAD
         self.ks_sh_sh = np.logspace(log10k_sh_sh_min, log10k_sh_sh_max, nk_sh_sh_total)
-=======
-        # baccoemu only allows a's between 1 and 0.275.
-        amin = 0.275
->>>>>>> 2bce35b8
-        if a_arr is None:
-            zmax = 1/amin - 1
-            # Only 20 a's to match the a's in the other PT classes with
-            # a < 0.275
-            a_arr = 1./(1+np.linspace(0., zmax, 20)[::-1])
-        if np.any(a_arr < amin):
-            # This check is done by baccoemu but is not printed by Cobaya, so I
-            # add the test here.
-            raise ValueError("baccoemu only defined for scale factors between "
-                             f"0 and {amin}")
-        self.a_s = a_arr
+
         with warnings.catch_warnings():
             warnings.filterwarnings('ignore', category=UserWarning)
             self.lbias = baccoemu.Lbias_expansion(allow_extrapolate=False)
             self.mpk = baccoemu.Matter_powerspectrum(allow_extrapolate=False, 
                                                      nonlinear_emu_path=nonlinear_emu_path, 
                                                      nonlinear_emu_details=nonlinear_emu_details)
+        
+        # check with the currently loaded version of baccoemu if the a array is
+        # all within the allowed ranges
+        emu_kind = 'nonlinear'
+        amin = self.mpk.emulator[emu_kind]['bounds'][-1][0]
+        if a_arr is None:
+            zmax = 1/amin - 1
+            # Only 20 a's to match the a's in the other PT classes with
+            # a < ~0.275
+            a_arr = 1./(1+np.linspace(0., zmax, 20)[::-1])
+        if np.any(a_arr < amin):
+            # This check is done by baccoemu but is not printed by Cobaya, so I
+            # add the test here.
+            raise ValueError("baccoemu only defined for scale factors between "
+                             f"1 and {amin}")
+        self.a_s = a_arr
 
     def update_pk(self, cosmo, bcmpar={}):
         """ Update the internal PT arrays.
