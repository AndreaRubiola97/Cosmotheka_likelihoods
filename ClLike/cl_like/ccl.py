--- conflicted
+++ resolved
@@ -50,16 +50,6 @@
     transfer_function: str = 'boltzmann_camb'
     matter_pk: str = 'halofit'
     baryons_pk: str = 'nobaryons'
-<<<<<<< HEAD
-    # Params it can accept
-    params = {'Omega_m': None,
-              'Omega_b': None,
-              'h': None,
-              'n_s': None,
-              'sigma8': None,
-              'm_nu': None}
-=======
->>>>>>> a83bb324
 
     def initialize(self):
         self._required_results = {}
@@ -97,11 +87,7 @@
 
     def get_can_provide_params(self):
         # return any derived quantities that CCL can compute
-<<<<<<< HEAD
-        return ['S8']
-=======
         return ['S8', 'sigma8', "Omega_m"]
->>>>>>> a83bb324
 
     def get_can_support_params(self):
         # return any nuisance parameters that CCL can support
@@ -109,16 +95,6 @@
 
     def calculate(self, state, want_derived=True, **params_values_dict):
         # Generate the CCL cosmology object which can then be used downstream
-<<<<<<< HEAD
-        Ob = self.provider.get_param('Omega_b')
-        Om = self.provider.get_param('Omega_m')
-        cosmo = ccl.Cosmology(Omega_c=Om-Ob,
-                              Omega_b=Ob,
-                              h=self.provider.get_param('h'),
-                              n_s=self.provider.get_param('n_s'),
-                              sigma8=self.provider.get_param('sigma8'),
-=======
-
         Ob = self.provider.get_param('Omega_b')
         Oc = self.provider.get_param('Omega_c')
         Om = Ob + Oc
@@ -135,17 +111,12 @@
             params.update({'sigma8': self.provider.get_param('sigma8')})
 
         cosmo = ccl.Cosmology(**params,
->>>>>>> a83bb324
                               T_CMB=2.7255,
                               transfer_function=self.transfer_function,
                               matter_power_spectrum=self.matter_pk,
                               baryons_power_spectrum=self.baryons_pk)
 
         state['CCL'] = {'cosmo': cosmo}
-<<<<<<< HEAD
-        # Compute S8
-        state['derived'] = {'S8': cosmo['sigma8']*np.sqrt(Om/0.3)}
-=======
 
         # Compute derived parameters
         # (we should actually only do this if required -- TODO)
@@ -159,7 +130,6 @@
         state['derived'].update({'S8': sigma8*np.sqrt(Om/0.3),
                                  'Omega_m': Om})
 
->>>>>>> a83bb324
         for req_res, method in self._required_results.items():
             state['CCL'][req_res] = method(cosmo)
 
