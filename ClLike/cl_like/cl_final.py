"""
Theory class that computes the full angular power spectrum
"""
from cobaya.theory import Theory
from cobaya.log import LoggedError
import numpy as np


class ClFinal(Theory):
    # All parameters starting with this will be
    # identified as belonging to this stage.
    input_params_prefix: str = ""
    shape_model: str = "ShapeNone"

    def initialize_with_provider(self, provider):
        self.provider = provider
        # Additional information specific for this likelihood
        ia_model = self.provider.get_ia_model()
        bias_model = self.provider.get_bias_model()
        is_PT_bias = self.provider.get_is_PT_bias()

        self.bias_names, self.bias_info = self._get_bias_info(ia_model,
                                                              bias_model,
                                                              is_PT_bias)
        self.ndata = np.sum([clm['l_eff'].size for clm in self.cl_meta])

    def get_requirements(self):
        return {"ia_model": None, "bias_model": None, "is_PT_bias": None}

    def must_provide(self, **requirements):
        if "cl_theory" not in requirements:
            return {}

        options = requirements.get('cl_theory') or {}
        self.cl_meta = options.get("cl_meta")
        self.tracer_qs = options.get("tracer_qs")
        self.bin_properties = options.get("bin_properties")

        return {"Limber": {"cl_meta": self.cl_meta,
                           "tracer_qs": self.tracer_qs,
                           "bin_properties": self.bin_properties}
                }

    def calculate(self, state, want_derived=True, **pars):
        # First, gather all the necessary ingredients for the Cls without bias parameters
        res = self.provider.get_Limber()
        cld = res['cl_data']

        # Construct bias vector
        bias = np.zeros(len(self.bias_names))
        for i, k in enumerate(self.bias_names):
            if k[-2:] == "_s":
                # Magnification i.e. (2 - 5s)
                bias[i] = 2 - 5*pars[k]
            else:
                bias[i] = pars[k]

        # Construct global bias vector
        global_bias = self._get_global_bias(**pars)

        # Theory model
        state["cl_theory"] = self._model(cld, bias, global_bias)
        # state["cl_theory_deriv"] = self._model_deriv(cld, bias, **pars)

    def get_cl_theory(self):
        return self._current_state["cl_theory"]

    def get_cl_theory_deriv(self):
        return self._current_state["cl_theory_deriv"]

    def _get_global_bias(self, **pars):
        global_bias = {}
        for name in self.bin_properties.keys():
            global_bias[name] = 1

            # Add multiplicative bias
            if self.tracer_qs[name] == "galaxy_shear":
                if self.shape_model == 'ShapeMultiplicative':
                    bn = '_'.join([self.input_params_prefix, name, 'm'])
                    global_bias[name] = (1 + pars.get(bn, 0))

        return global_bias

    def _model(self, cld, bias_vec, global_bias):
        cls = np.zeros(self.ndata)
        for icl, clm in enumerate(self.cl_meta):
            cl_this = np.zeros_like(clm['l_eff'])
            n1 = clm['bin_1']
            n2 = clm['bin_2']
            e1 = self.bias_info[n1]['eps']
            e2 = self.bias_info[n2]['eps']
            ind1 = self.bias_info[n1]['bias_ind']
            ind2 = self.bias_info[n2]['bias_ind']
            b1 = bias_vec[ind1] if ind1 is not None else None
            b2 = bias_vec[ind2] if ind2 is not None else None
            inds = clm['inds']
            if e1 and e2:
                cl_this += cld['cl00'][icl]
            if e1 and (b2 is not None):
                cl_this += np.dot(b2, cld['cl01'][icl]) # (nbias) , (nbias, nell)
            if e2 and (b1 is not None):
                cl_this += np.dot(b1, cld['cl10'][icl]) # (nbias) , (nbias, nell)
            if (b1 is not None) and (b2 is not None):
                cl_this += np.dot(b1, np.dot(b2, cld['cl11'][icl])) # (nbias1) * ((nbias2), (nbias1,nbias2,nell))

            # Multiply global biases (e.g. multiplicative bias)
            cl_this *= global_bias[n1]
            cl_this *= global_bias[n2]

            cls[inds] = cl_this

        return cls

    def _model_deriv(self, cld, bias_vec, global_bias):
        nbias = len(bias_vec)
        cls_deriv = np.zeros((self.ndata, nbias))

        for icl, clm in enumerate(self.cl_meta):
            cls_grad = np.zeros([nbias, len(clm['l_eff'])])
            n1 = clm['bin_1']
            n2 = clm['bin_2']
            e1 = self.bias_info[n1]['eps']
            e2 = self.bias_info[n2]['eps']
            ind1 = self.bias_info[n1]['bias_ind']
            ind2 = self.bias_info[n2]['bias_ind']
            b1 = bias_vec[ind1] if ind1 is not None else None
            b2 = bias_vec[ind2] if ind2 is not None else None
            inds = clm['inds']

            if e1 and (b2 is not None):
                cls_grad[ind2] += cld['cl01'][icl] # (nbias2, ndata) , (nbias2, ndata)
            if e2 and (b1 is not None):
                cls_grad[ind1] += cld['cl10'][icl] # (nbias1, ndata) , (nbias1, ndat)

            if (b1 is not None) and (b2 is not None):
                cl_b2 = np.dot(b2, cld['cl11'][icl]) # (nbias2) , (nbias1, nbias2, ndata) -> (nbias1, ndata)
                cl_b1 = np.sum(b1[:, None, None] * cld['cl11'][icl], axis=0) # (nbias1) , (nbias1, nbias2, ndata) -> (nbias2, ndata)
                cls_grad[ind1] += cl_b2
                cls_grad[ind2] += cl_b1

            # Multiply global biases (e.g. multiplicative bias)
            cls_grad[ind1] *= global_bias[n1]
            cls_grad[ind2] *= global_bias[n2]

            cls_deriv[inds] = cls_grad.T
        return cls_deriv # (ndata, nbias)

    def _get_bias_info(self, ia_model, bias_model, is_PT_bias):
        # Extract additional per-sample information from the sacc
        # file needed for this likelihood.
        ind_bias = 0
        bias_names = []
        bias_info = {}
        for name in self.bin_properties.keys():
            quantity = self.tracer_qs[name]
            bd = bias_info[name] = {}
            bd['bias_ind'] = None # No biases by default
            if quantity == 'galaxy_density':
                # Linear bias
                inds = [ind_bias]
                bias_names.append(self.input_params_prefix + '_'+ name +'_b1')
                ind_bias += 1
                # Higher-order biases
                if is_PT_bias:
                    for bn in ['b2', 'bs', 'bk2']:
                        bias_names.append(self.input_params_prefix + '_'+ name
                                          +'_'+bn)
                        inds.append(ind_bias)
                        ind_bias += 1
                # Magnification bias
                if self.bin_properties[name]['mag_bias']:
                    pn = self.input_params_prefix + '_'+ name +'_s'
                    bias_names.append(pn)
                    inds.append(ind_bias)
                    ind_bias += 1
                bd['bias_ind'] = inds

                # In the lagrangian picture there's an unbiased term.
<<<<<<< HEAD
                bd['eps'] = (bias_model in ['LagrangianPT', 'BaccoPT'])
                # No magnification bias yet
=======
                bd['eps'] = (bias_model == 'LagrangianPT')
>>>>>>> eeabd1ad
            elif quantity == 'galaxy_shear':
                bd['eps'] = True
                if ia_model == 'IAPerBin':
                    pn = '_'.join([self.input_params_prefix, name, 'A_IA'])
                elif ia_model == 'IADESY1':
                    pn = '_'.join([self.input_params_prefix, 'A_IA'])
                elif ia_model == 'IADESY1_PerSurvey':
                    # This assumes that name = survey__zbin
                    survey = name.split('__')[0]
                    pn = '_'.join([self.input_params_prefix, survey, 'A_IA'])
                else:
                    continue

                if pn in bias_names:
                    bd['bias_ind'] = [bias_names.index(pn)]
                else:
                    bias_names.append(pn)
                    bd['bias_ind'] = [ind_bias]
                    ind_bias += 1
            elif quantity == 'cmb_convergence':
                bd['eps'] = True

        return bias_names, bias_info<|MERGE_RESOLUTION|>--- conflicted
+++ resolved
@@ -176,12 +176,9 @@
                 bd['bias_ind'] = inds
 
                 # In the lagrangian picture there's an unbiased term.
-<<<<<<< HEAD
                 bd['eps'] = (bias_model in ['LagrangianPT', 'BaccoPT'])
                 # No magnification bias yet
-=======
-                bd['eps'] = (bias_model == 'LagrangianPT')
->>>>>>> eeabd1ad
+
             elif quantity == 'galaxy_shear':
                 bd['eps'] = True
                 if ia_model == 'IAPerBin':
